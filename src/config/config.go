package config

import (
	"os"
	"strconv"
	"strings"
	"time"
)

type Config struct {
<<<<<<< HEAD
	Server    ServerConfig
	RateLimit RateLimitConfig
	CORS      CORSConfig
	Logging   LoggingConfig
=======
	Server      ServerConfig
	Database    DatabaseConfig
	RateLimit   RateLimitConfig
	CORS        CORSConfig
	Logging     LoggingConfig
	Environment string
>>>>>>> 8f4bb970
}

type ServerConfig struct {
	Port string
	Host string
}

type RateLimitConfig struct {
	RequestsPerMinute int
	Window            time.Duration
}

type CORSConfig struct {
	AllowOrigins     []string
	AllowMethods     []string
	AllowHeaders     []string
	AllowCredentials bool
}

type DatabaseConfig struct {
	Type string
	DSN  string
}

type LoggingConfig struct {
	Level  string
	Format string
}

func Load() *Config {
	return &Config{
		Server: ServerConfig{
			Port: getEnv("SERVER_PORT", "8080"),
			Host: getEnv("SERVER_HOST", "localhost"),
		},
		Database: DatabaseConfig{
			Type: getEnv("DATABASE_TYPE", "inmemory"),
			DSN:  getEnv("DATABASE_DSN", ""),
		},
		RateLimit: RateLimitConfig{
			RequestsPerMinute: getEnvAsInt("RATE_LIMIT_REQUESTS_PER_MINUTE", 100),
			Window:            time.Minute,
		},
		CORS: CORSConfig{
			AllowOrigins:     getEnvAsSlice("CORS_ALLOWED_ORIGINS", []string{"http://localhost:5173"}),
			AllowMethods:     getEnvAsSlice("CORS_ALLOWED_METHODS", []string{"GET", "POST", "PUT", "DELETE", "OPTIONS"}),
			AllowHeaders:     getEnvAsSlice("CORS_ALLOWED_HEADERS", []string{"Content-Type", "Authorization", "Accept", "X-Requested-With"}),
			AllowCredentials: getEnvAsBool("CORS_ALLOW_CREDENTIALS", false),
		},
		Logging: LoggingConfig{
			Level:  getEnv("LOG_LEVEL", "info"),
			Format: getEnv("LOG_FORMAT", "json"),
		},
		Environment: getEnv("ENVIRONMENT", "development"),
	}
}

func getEnv(key, defaultValue string) string {
	if value, exists := os.LookupEnv(key); exists {
		return value
	}
	return defaultValue
}

func getEnvAsInt(name string, defaultVal int) int {
	valueStr := getEnv(name, "")
	if value, err := strconv.Atoi(valueStr); err == nil {
		return value
	}
	return defaultVal
}

func getEnvAsBool(name string, defaultVal bool) bool {
	valStr := getEnv(name, "")
	if val, err := strconv.ParseBool(valStr); err == nil {
		return val
	}
	return defaultVal
}

func getEnvAsSlice(name string, defaultVal []string) []string {
	valStr := getEnv(name, "")
	if valStr == "" {
		return defaultVal
	}
	return strings.Split(valStr, ",")
}<|MERGE_RESOLUTION|>--- conflicted
+++ resolved
@@ -8,19 +8,12 @@
 )
 
 type Config struct {
-<<<<<<< HEAD
-	Server    ServerConfig
-	RateLimit RateLimitConfig
-	CORS      CORSConfig
-	Logging   LoggingConfig
-=======
 	Server      ServerConfig
 	Database    DatabaseConfig
 	RateLimit   RateLimitConfig
 	CORS        CORSConfig
 	Logging     LoggingConfig
 	Environment string
->>>>>>> 8f4bb970
 }
 
 type ServerConfig struct {
